# Doppler

<<<<<<< HEAD
## Initialization

This sequence diagram explains how a new pair of token and pool is created:

```mermaid
sequenceDiagram
    participant U as User
    participant A as Airlock
    participant F as TokenFactory
    participant P as PoolManager
    participant H as Hook

    U->>A: calls create()
    A->>F: calls deploy()
    F-->>A: send tokens
    A->>P: initialize()
    P->>H: beforeInitialize()
    H-->>A: take tokens
    H->>P: unlock()
    P->>+H: unlockCallback()
    H->>P: modifyLiquidity()
    H->>P: ...
    H->>P: sync()
    H->>-P: settle()
=======
Doppler is a liquidity bootstrapping Protocol built on top of Uniswap v4. Doppler abstracts the challenges associated with Uniswap v4 integrations from integrators by executing the entire liquidity bootstrapping auction inside of the hook contract. [Read more](https://whetstone.cc/doppler)

## Hooks

The Doppler Protocol make use of 4 Uniswap v4 hook functions in its contract:

- `afterInitialize`
    - Used to place initial liquidity positions
- `beforeSwap`
    - Used to trigger rebalancing of the bonding curve if the Protocol has not yet rebalanced in the current epoch
- `afterSwap`
    - Used to account the total amount of asset tokens sold, `totalTokensSold`, and the total amount of numeraire tokens received from asset sales, `totalProceeds`
    - The Protocol excludes the swap fee, consisting of the LP fee and the Uniswap Protocol fee, from the accounted amounts such that it doesn't reinvest LP fees or attempt to reinvest protocol fees taken by Uniswap v4
- `beforeAddLiquidity`
    - Used to trigger a revert if a user attempts to provide liquidity. This is necessary because The Protocol doesn't want any external liquidity providers

## Curve Accumulation

The Doppler Protocol rebalance its bonding curve according to token sales along a pre-defined schedule based on the number of tokens to sell, `numTokensToSell`, over the duration, `endingTime - startingTime`. This rebalance occurs immediately preceeding the first swap in every epoch, in the `beforeSwap` hook. If the hook doesn't have any swaps in a given epoch then the rebalance applies retroactively to all missed epochs.

### Max Dutch Auction

If sales are behind schedule, the curve is reduced via a dutch auction mechanism according to the relative amount that the Protocol is behind schedule. The maximum amount to dutch auction the curve in a single epoch is computed as the `endingTick - startingTick` divided by the total number of epochs, `(endingTime - startingTime) / epochLength`. In the case that there was a net sold amount of zero or less, computed as `totalTokensSold - totalTokensSoldLastEpoch`, the Protocol utilizes a dutch auction to shift the curve by this maximum amount.

### Relative Dutch Auction

If the net sold amount is greater than zero, but the Protocol hasn't sold as many tokens as expected, computed as `percentage(elapsed time / duration) * numTokensToSell`, then the Protocol executes a dutch auction of the curve by the relative amount that it is undersold by multiplied by the maximum dutch auction amount, e.g. if the Protocol sold 80% of the expected amount, it undersold by 20% and thus will dutch auction by 20% of the maximum dutch auction amount.

### Oversold Case

If sales are ahead of schedule, i.e. `totalTokensSold` is greater than the expected amount sold, computed as `percentage(elapsed time / duration) * numTokensToSell`, the Protocol moves the curve upwards by the amount that it has oversold by. The Protocol computes this increase as the delta between the current tick and the expected tick, which is generally the upper tick of the upper slug, which represents the point at which the Protocol has sold the expected amount (See Liquidity Placement).

### `tickAccumulator`

For whichever of the above outcomes the Protocol has hit, it accumulates a tick delta to the `tickAccumulator`. This value is used to derive the current bonding curve at any given time. It is derived by the lowermost tick of the curve, `tickLower`, as the `startingTick + tickAccumulator`. Additionally, it derives the uppermost tick of the curve, `tickUpper`, as the `tickLower + gamma`. We can see how the `tickAccumulator` is accumulated in this [graph](https://www.desmos.com/calculator/fjnd0mcpst), with the red line corresponding to the max dutch auction case, the orange line corresponding to the relative dutch auction case, and the green line corresponding to the oversold case.

## Liquidity Placement (Slugs)

Within the bonding curve, the Protocol places 3 different types of liquidity positions, aka slugs:
- Lower slug 
    - Positioned below the current price, allowing for all purchased asset tokens to be sold back into the curve
- Upper slug
    - Positioned above the current price, allowing for asset tokens to be purchased, places enough tokens to reach the expected amount of tokens sold
- Price discovery slug(s)
    - Positioned above the upper slug, places enough tokens in each slug to reach the expected amount sold in the next epoch 
    - Hook creators can pick an arbitrary amount of price discovery slugs, up to a maximum amount

### Lower Slug

The lower slug is generally placed ranging from the global tickLower to the current tick. The Protocol places the total amount of proceeds from asset sales, `totalProceeds`, into the slug, allowing the users to sell their tokens back into the curve. The lower slug must have enough liquidity to support all tokens being sold back into the curve. 

Ocassionally, the Protocol may not have sufficient `totalProceeds` to support all tokens being sold back into the curve with the usual slug placement. In this case, it computes the average clearing price of the tokens, computed as `totalProceeds / totalTokensSold` and place the slug at the tick corresponding to that price with a minimally sized range, i.e. range size of `tickSpacing`.

### Upper Slug

The upper slug is generally placed between the current tick and a delta, computed as `epochLength / duration * gamma`. The Protocol supplies the delta between the expected amount of tokens sold, computed as `percentage(elapsed time / duration) * numTokensToSell`, and the actual `totalTokensSold`. In the case that `totalTokensSold` is greater than the expected amount of tokens sold, it skips the slug and instead simply set the ticks in storage both as the current tick.

### Price Discovery Slugs

The price discovery slugs are generally placed between the upper slug upper tick and the top the bonding curve, `tickUpper`. The hook creator determines at the time of deployment how many price discovery slugs should be placed. The Protocol places the slugs equidistant between the upper slug's upper tick and the `tickUpper`, contiguously. the Protocol supplies tokens in each slug according to the percentage time difference between epochs multiplied by the `numTokensToSell`. Since the Protocol is supplying amounts according to remaining epochs, if it runs out of future epochs to supply for, it stops placing slugs. In the last epoch there will be no price disovery slugs.

## Usage

### Build

```shell
$ forge build --via-ir
```

### Test

```shell
$ forge test --via-ir
```

### Format

```shell
$ forge fmt
>>>>>>> 81750ebb
```<|MERGE_RESOLUTION|>--- conflicted
+++ resolved
@@ -1,31 +1,5 @@
 # Doppler
 
-<<<<<<< HEAD
-## Initialization
-
-This sequence diagram explains how a new pair of token and pool is created:
-
-```mermaid
-sequenceDiagram
-    participant U as User
-    participant A as Airlock
-    participant F as TokenFactory
-    participant P as PoolManager
-    participant H as Hook
-
-    U->>A: calls create()
-    A->>F: calls deploy()
-    F-->>A: send tokens
-    A->>P: initialize()
-    P->>H: beforeInitialize()
-    H-->>A: take tokens
-    H->>P: unlock()
-    P->>+H: unlockCallback()
-    H->>P: modifyLiquidity()
-    H->>P: ...
-    H->>P: sync()
-    H->>-P: settle()
-=======
 Doppler is a liquidity bootstrapping Protocol built on top of Uniswap v4. Doppler abstracts the challenges associated with Uniswap v4 integrations from integrators by executing the entire liquidity bootstrapping auction inside of the hook contract. [Read more](https://whetstone.cc/doppler)
 
 ## Hooks
@@ -105,5 +79,4 @@
 
 ```shell
 $ forge fmt
->>>>>>> 81750ebb
 ```