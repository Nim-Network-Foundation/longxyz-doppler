--- conflicted
+++ resolved
@@ -177,23 +177,6 @@
         // Unsell half of sold tokens
         sell(-0.5 ether);
 
-<<<<<<< HEAD
-        vm.expectRevert(
-            abi.encodeWithSelector(
-                Hooks.Wrap__FailedHookCall.selector, hook, abi.encodeWithSelector(SwapBelowRange.selector)
-            )
-        );
-
-        // Unsell beyond remaining tokens, moving price below lower slug
-        swapRouter.swap(
-            // Swap asset to numeraire
-            // If zeroForOne, we use max price limit (else vice versa)
-            key,
-            IPoolManager.SwapParams(isToken0, -0.6 ether, isToken0 ? MIN_PRICE_LIMIT : MAX_PRICE_LIMIT),
-            PoolSwapTest.TestSettings(true, false),
-            ""
-        );
-=======
         sellExpectRevert(-0.6 ether, SwapBelowRange.selector);
     }
 
@@ -206,6 +189,5 @@
         (, int256 tickAccumulator2,,,,) = hook.state();
 
         assertEq(tickAccumulator, tickAccumulator2);
->>>>>>> 0a8df10b
     }
 }