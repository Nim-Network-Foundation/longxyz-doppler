--- conflicted
+++ resolved
@@ -68,13 +68,6 @@
         // Note: Only used to validate that liquidity can't be manually modified
         modifyLiquidityRouter = new PoolModifyLiquidityTest(manager);
 
-<<<<<<< HEAD
-        // Approve the router to spend tokens on behalf of the test contract
-        TestERC20(token0).approve(address(swapRouter), type(uint256).max);
-        TestERC20(token1).approve(address(swapRouter), type(uint256).max);
-        TestERC20(token0).approve(address(modifyLiquidityRouter), type(uint256).max);
-        TestERC20(token1).approve(address(modifyLiquidityRouter), type(uint256).max);
-=======
         if (token0 != address(0)) {
             // Approve the router to spend tokens on behalf of the test contract
             TestERC20(token0).approve(address(swapRouter), type(uint256).max);
@@ -86,7 +79,6 @@
         quoter = new Quoter(manager);
 
         router = new CustomRouter(swapRouter, quoter, key, isToken0, usingEth);
->>>>>>> 0a8df10b
     }
 
     function test_swap_RevertsIfMaximumProceedsReached() public {
