--- conflicted
+++ resolved
@@ -20,27 +20,23 @@
         uint256 initialSupply,
         address recipient,
         address owner,
-<<<<<<< HEAD
         bytes32 salt,
         bytes calldata data
-=======
-        address pool,
-        bytes memory data,
-        bytes32 salt
->>>>>>> 5770dfa3
     ) external returns (address) {
         if (msg.sender != airlock) {
             revert NotAirlock();
         }
 
-<<<<<<< HEAD
-        (string memory name, string memory symbol, address[] memory recipients, uint256[] memory amounts) =
-            abi.decode(data, (string, string, address[], uint256[]));
+        (
+            string memory name,
+            string memory symbol,
+            uint256 yearlyMintCap,
+            address[] memory recipients,
+            uint256[] memory amounts
+        ) = abi.decode(data, (string, string, uint256, address[], uint256[]));
 
-        return address(new DERC20{ salt: salt }(name, symbol, initialSupply, recipient, owner, recipients, amounts));
-=======
-        (uint256 yearlyMintCap) = abi.decode(data, (uint256));
-        return address(new DERC20{ salt: salt }(name, symbol, initialSupply, recipient, owner, pool, yearlyMintCap));
->>>>>>> 5770dfa3
+        return address(
+            new DERC20{ salt: salt }(name, symbol, initialSupply, recipient, owner, yearlyMintCap, recipients, amounts)
+        );
     }
 }