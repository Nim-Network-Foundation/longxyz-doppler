// SPDX-License-Identifier: BUSL-1.1
pragma solidity ^0.8.24;

import { SafeTransferLib, ERC20 } from "@solmate/utils/SafeTransferLib.sol";
import { WETH as IWETH } from "@solmate/tokens/WETH.sol";
import { FixedPoint96 } from "@v4-core/libraries/FixedPoint96.sol";
import { FullMath } from "@v4-core/libraries/FullMath.sol";
import { ILiquidityMigrator } from "src/interfaces/ILiquidityMigrator.sol";
import { IUniswapV2Factory } from "src/interfaces/IUniswapV2Factory.sol";
import { IUniswapV2Pair } from "src/interfaces/IUniswapV2Pair.sol";
import { Airlock } from "src/Airlock.sol";
import { IUniswapV2Router02 } from "src/interfaces/IUniswapV2Router02.sol";
import { UniswapV2Locker } from "src/UniswapV2Locker.sol";
import { ImmutableAirlock } from "src/base/ImmutableAirlock.sol";

/**
 * @author Whetstone Research
 * @notice Takes care of migrating liquidity into a Uniswap V2 pool
 * @custom:security-contact security@whetstone.cc
 */
contract UniswapV2Migrator is ILiquidityMigrator, ImmutableAirlock {
    using SafeTransferLib for ERC20;
    using FullMath for uint256;
    using FullMath for uint160;

    IUniswapV2Factory public immutable factory;
    IWETH public immutable weth;
<<<<<<< HEAD
    UniswapV2Locker public locker;
=======
    address public immutable airlock;
    UniswapV2Locker public immutable locker;
>>>>>>> 160106a0

    mapping(address token0 => mapping(address token1 => address pool)) public getPool;
    mapping(address pool => address) public getAsset;

    receive() external payable onlyAirlock {
        // require(msg.sender == airlock, SenderNotAirlock());
    }

    /**
     * @param factory_ Address of the Uniswap V2 factory
     */
    constructor(
        address airlock_,
        IUniswapV2Factory factory_,
        IUniswapV2Router02 router,
        address owner
    ) ImmutableAirlock(airlock_) {
        factory = factory_;
        weth = IWETH(payable(router.WETH()));
        locker = new UniswapV2Locker(airlock_, factory, this, owner);
    }

    function initialize(address asset, address numeraire, bytes calldata) external onlyAirlock returns (address) {
        (address token0, address token1) = asset < numeraire ? (asset, numeraire) : (numeraire, asset);

        if (token0 == address(0)) token0 = address(weth);

        address pool = factory.getPair(token0, token1);

        if (pool == address(0)) {
            pool = factory.createPair(token0, token1);
        }

        // todo: can we remove this check for the pool?
        getPool[token0][token1] = pool;
        getAsset[pool] = asset;

        return pool;
    }

    /**
     * @notice Migrates the liquidity into a Uniswap V2 pool
     * @param token0 Smaller address of the two tokens
     * @param token1 Larger address of the two tokens
     * @param recipient Address receiving the liquidity pool tokens
     */
    function migrate(
        uint160 sqrtPriceX96,
        address token0,
        address token1,
        address recipient
    ) external payable onlyAirlock returns (uint256 liquidity) {
        uint256 balance0;
        uint256 balance1 = ERC20(token1).balanceOf(address(this));

        if (token0 == address(0)) {
            token0 = address(weth);
            weth.deposit{ value: address(this).balance }();
            balance0 = weth.balanceOf(address(this));
        } else {
            balance0 = ERC20(token0).balanceOf(address(this));
        }

        uint256 price = sqrtPriceX96.mulDiv(sqrtPriceX96, FixedPoint96.Q96);

        uint256 depositAmount0 = balance1.mulDiv(FixedPoint96.Q96, price);
        uint256 depositAmount1 = balance0.mulDiv(price, FixedPoint96.Q96);

        if (depositAmount1 > balance1) {
            depositAmount1 = balance1;
            depositAmount0 = depositAmount0;
        } else if (depositAmount0 > balance0) {
            depositAmount0 = balance0;
            depositAmount1 = depositAmount1;
        }

        if (token0 > token1) {
            (token0, token1) = (token1, token0);
            (depositAmount0, depositAmount1) = (depositAmount1, depositAmount0);
        }

        // Pool was created beforehand along the asset token deployment
        address pool = factory.getPair(token0, token1);

        ERC20(token0).safeTransfer(pool, depositAmount0);
        ERC20(token1).safeTransfer(pool, depositAmount1);

        liquidity = IUniswapV2Pair(pool).mint(address(this));
        uint256 liquidityToLock = liquidity / 20;
        IUniswapV2Pair(pool).transfer(recipient, liquidity - liquidityToLock);
        IUniswapV2Pair(pool).transfer(address(locker), liquidityToLock);
        locker.receiveAndLock(pool);

        if (address(this).balance > 0) {
            SafeTransferLib.safeTransferETH(recipient, address(this).balance);
        }

        uint256 dust0 = ERC20(token0).balanceOf(address(this));
        if (dust0 > 0) {
            SafeTransferLib.safeTransfer(ERC20(token0), recipient, dust0);
        }

        uint256 dust1 = ERC20(token1).balanceOf(address(this));
        if (dust1 > 0) {
            SafeTransferLib.safeTransfer(ERC20(token1), recipient, dust1);
        }
    }
}<|MERGE_RESOLUTION|>--- conflicted
+++ resolved
@@ -25,12 +25,8 @@
 
     IUniswapV2Factory public immutable factory;
     IWETH public immutable weth;
-<<<<<<< HEAD
-    UniswapV2Locker public locker;
-=======
     address public immutable airlock;
     UniswapV2Locker public immutable locker;
->>>>>>> 160106a0
 
     mapping(address token0 => mapping(address token1 => address pool)) public getPool;
     mapping(address pool => address) public getAsset;
