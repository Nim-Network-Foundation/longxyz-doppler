--- conflicted
+++ resolved
@@ -28,16 +28,11 @@
     address public immutable airlock;
     UniswapV2Locker public immutable locker;
 
-<<<<<<< HEAD
-    receive() external payable {
-        require(msg.sender == airlock, SenderNotAirlock());
-=======
     mapping(address token0 => mapping(address token1 => address pool)) public getPool;
     mapping(address pool => address) public getAsset;
 
     receive() external payable onlyAirlock {
         // require(msg.sender == airlock, SenderNotAirlock());
->>>>>>> fd1e3443
     }
 
     /**
@@ -51,11 +46,7 @@
     ) ImmutableAirlock(airlock_) {
         factory = factory_;
         weth = IWETH(payable(router.WETH()));
-<<<<<<< HEAD
-        locker = new UniswapV2Locker(factory, this, owner);
-=======
         locker = new UniswapV2Locker(airlock_, factory, this, owner);
->>>>>>> fd1e3443
     }
 
     function initialize(address asset, address numeraire, bytes calldata) external onlyAirlock returns (address) {
