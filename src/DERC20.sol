// SPDX-License-Identifier: BUSL-1.1
pragma solidity ^0.8.24;

import { ERC20 } from "@openzeppelin/token/ERC20/ERC20.sol";
import { ERC20Votes } from "@openzeppelin/token/ERC20/extensions/ERC20Votes.sol";
import { Ownable } from "@openzeppelin/access/Ownable.sol";
import { ERC20Permit } from "@openzeppelin/token/ERC20/extensions/ERC20Permit.sol";
import { Nonces } from "@openzeppelin/utils/Nonces.sol";

/// @dev Thrown when trying to mint before the start date
error MintingNotStartedYet();

/// @dev Thrown when trying to mint more than the yearly cap
error ExceedsYearlyMintCap();

/// @dev Thrown when there is no amount to mint
error NoMintableAmount();

/// @dev Thrown when trying to transfer tokens into the pool while it is locked
error PoolLocked();

/// @dev Thrown when two arrays have different lengths
error ArrayLengthsMismatch();

/// @dev Thrown when trying to release tokens before the end of the vesting period
error ReleaseAmountInvalid();

/// @dev Thrown when trying to premint more than the maximum allowed per address
error MaxPreMintPerAddressExceeded(uint256 amount, uint256 limit);

/// @dev Thrown when trying to premint more than the maximum allowed in total
error MaxTotalPreMintExceeded(uint256 amount, uint256 limit);

/// @dev Thrown when trying to mint more than the maximum allowed in total
error MaxTotalVestedExceeded(uint256 amount, uint256 limit);

/// @dev Thrown when trying to release tokens before the vesting period has started
error VestingNotStartedYet();

/// @dev Thrown when trying to set the mint rate to a value higher than the maximum allowed
error MaxYearlyMintRateExceeded(uint256 amount, uint256 limit);

/// @dev Max amount of tokens that can be pre-minted per address (% expressed in WAD)
uint256 constant MAX_PRE_MINT_PER_ADDRESS_WAD = 0.01 ether;

/// @dev Max amount of tokens that can be pre-minted in total (% expressed in WAD)
uint256 constant MAX_TOTAL_PRE_MINT_WAD = 0.1 ether;

/// @dev Maximum amount of tokens that can be minted in a year (% expressed in WAD)
uint256 constant MAX_YEARLY_MINT_RATE_WAD = 0.02 ether;

/**
 * @notice Vesting data for a specific address
 * @param totalAmount Total amount of vested tokens
 * @param releasedAmount Amount of tokens already released
 */
struct VestingData {
    uint256 totalAmount;
    uint256 releasedAmount;
}

/// @custom:security-contact security@whetstone.cc
contract DERC20 is ERC20, ERC20Votes, ERC20Permit, Ownable {
    /// @notice Timestamp of the start of the vesting period
    uint256 public immutable vestingStart;

    /// @notice Minting token will be possible after this timestamp
    uint256 public immutable mintStartDate;

    /// @notice Duration of the vesting period (in seconds)
    uint256 public immutable vestingDuration;

<<<<<<< HEAD
    /// @notice Total amount of vested tokens
    uint256 public immutable vestedTotalAmount;

    /// @notice Timestamp of the start of the vesting period
    uint256 public vestingStart;

=======
>>>>>>> 03fc8fbf
    /// @notice Address of the liquidity pool
    address public pool;

    /// @notice Whether the pool can receive tokens (unlocked) or not
    bool public isPoolUnlocked;

    /// @notice Maximum rate of tokens that can be minted in a year
    uint256 public yearlyMintRate;

    /// @notice Timestamp of the start of the current year
    uint256 public currentYearStart;

    /// @notice Timestamp of the last inflation mint
    uint256 public lastMintTimestamp;

    /// @notice Uniform Resource Identifier (URI)
    string public tokenURI;

    /// @notice Returns vesting data for a specific address
    mapping(address account => VestingData vestingData) public getVestingDataOf;

    modifier hasVestingStarted() {
        require(vestingStart > 0, VestingNotStartedYet());
        _;
    }

    /**
     * @param name_ Name of the token
     * @param symbol_ Symbol of the token
     * @param initialSupply Initial supply of the token
     * @param recipient Address receiving the initial supply
     * @param owner_ Address receivin the ownership of the token
     * @param yearlyMintRate_ Maximum inflation rate of token in a year
     * @param vestingDuration_ Duration of the vesting period (in seconds)
     * @param recipients_ Array of addresses receiving vested tokens
     * @param amounts_ Array of amounts of tokens to be vested
     * @param tokenURI_ Uniform Resource Identifier (URI)
     */
    constructor(
        string memory name_,
        string memory symbol_,
        uint256 initialSupply,
        address recipient,
        address owner_,
        uint256 yearlyMintRate_,
        uint256 vestingDuration_,
        address[] memory recipients_,
        uint256[] memory amounts_,
        string memory tokenURI_
    ) ERC20(name_, symbol_) ERC20Permit(name_) Ownable(owner_) {
        require(
            yearlyMintRate_ <= MAX_YEARLY_MINT_RATE_WAD,
            MaxYearlyMintRateExceeded(yearlyMintRate_, MAX_YEARLY_MINT_RATE_WAD)
        );
        yearlyMintRate = yearlyMintRate_;
        vestingStart = block.timestamp;
        vestingDuration = vestingDuration_;
        tokenURI = tokenURI_;

        uint256 length = recipients_.length;
        require(length == amounts_.length, ArrayLengthsMismatch());

        uint256 vestedTokens;

        uint256 maxPreMintPerAddress = initialSupply * MAX_PRE_MINT_PER_ADDRESS_WAD / 1 ether;

        for (uint256 i; i < length; ++i) {
            uint256 amount = amounts_[i];
            getVestingDataOf[recipients_[i]].totalAmount += amount;
            require(
                getVestingDataOf[recipients_[i]].totalAmount <= maxPreMintPerAddress,
                MaxPreMintPerAddressExceeded(getVestingDataOf[recipients_[i]].totalAmount, maxPreMintPerAddress)
            );
            vestedTokens += amount;
        }

        uint256 maxTotalPreMint = initialSupply * MAX_TOTAL_PRE_MINT_WAD / 1 ether;
        require(vestedTokens <= maxTotalPreMint, MaxTotalPreMintExceeded(vestedTokens, maxTotalPreMint));
        require(vestedTokens < initialSupply, MaxTotalVestedExceeded(vestedTokens, initialSupply));

        vestedTotalAmount = vestedTokens;

        if (vestedTokens > 0) {
            _mint(address(this), vestedTokens);
        }

        _mint(recipient, initialSupply - vestedTokens);
    }

    /**
     * @notice Locks the pool, preventing it from receiving tokens
     * @param pool_ Address of the pool to lock
     */
    function lockPool(
        address pool_
    ) external onlyOwner {
        pool = pool_;
        isPoolUnlocked = false;
    }

    /// @notice Unlocks the pool, allowing it to receive tokens
    function unlockPool() external onlyOwner {
        isPoolUnlocked = true;
        currentYearStart = lastMintTimestamp = block.timestamp;
    }

    /**
     * @notice Mints inflation tokens to the owner
     */
    function mintInflation() public {
        require(currentYearStart != 0, MintingNotStartedYet());

        uint256 mintableAmount;
        uint256 yearMint;
        uint256 timeLeftInCurrentYear;
        uint256 supply = totalSupply();
        uint256 currentYearStart_ = currentYearStart;
        uint256 lastMintTimestamp_ = lastMintTimestamp;
        uint256 yearlyMintRate_ = yearlyMintRate;
        // Handle any outstanding full years and updates to maintain inflation rate
        while (block.timestamp > currentYearStart_ + 365 days) {
            timeLeftInCurrentYear = (currentYearStart_ + 365 days - lastMintTimestamp_);
            yearMint = (supply * yearlyMintRate_ * timeLeftInCurrentYear) / (1 ether * 365 days);
            supply += yearMint;
            mintableAmount += yearMint;
            currentYearStart_ += 365 days;
            lastMintTimestamp_ = currentYearStart_;
        }

        // Handle partial current year
        if (block.timestamp > lastMintTimestamp_) {
            uint256 partialYearMint =
                (supply * yearlyMintRate_ * (block.timestamp - lastMintTimestamp_)) / (1 ether * 365 days);
            mintableAmount += partialYearMint;
        }

        require(mintableAmount > 0, NoMintableAmount());

        currentYearStart = currentYearStart_;
        lastMintTimestamp = block.timestamp;
        _mint(owner(), mintableAmount);
    }

    /**
     * @notice Burns `amount` of tokens from the address `owner`
     * @param amount Amount of tokens to burn
     */
    function burn(
        uint256 amount
    ) external onlyOwner {
        _burn(owner(), amount);
    }

    /**
     * @notice Updates the maximum rate of tokens that can be minted in a year
     * @param newMintRate New maximum rate of tokens that can be minted in a year
     */
    function updateMintRate(
        uint256 newMintRate
    ) external onlyOwner {
        // Inflation can't be more than 2% of token supply per year
        require(newMintRate <= MAX_YEARLY_MINT_RATE_WAD, "New mint rate exceeds the maximum allowed");

        if (currentYearStart != 0 && (block.timestamp - lastMintTimestamp) != 0) {
            mintInflation();
        }

        yearlyMintRate = newMintRate;
    }

    /**
     * @notice Releases `amount` of vested tokens
     * @param amount Amount of tokens to release
     */
    function release(
        uint256 amount
    ) external hasVestingStarted {
        uint256 vestedAmount;

        if (block.timestamp < vestingStart + vestingDuration) {
            vestedAmount = getVestingDataOf[msg.sender].totalAmount * (block.timestamp - vestingStart) / vestingDuration;
        } else {
            vestedAmount = getVestingDataOf[msg.sender].totalAmount;
        }

        getVestingDataOf[msg.sender].releasedAmount += amount;
        require(getVestingDataOf[msg.sender].releasedAmount <= vestedAmount, ReleaseAmountInvalid());

        _transfer(address(this), msg.sender, amount);
    }

    /// @inheritdoc Nonces
    function nonces(
        address owner_
    ) public view override(ERC20Permit, Nonces) returns (uint256) {
        return super.nonces(owner_);
    }

    /// @inheritdoc ERC20
    function _update(address from, address to, uint256 value) internal override(ERC20, ERC20Votes) {
        if (to == pool && isPoolUnlocked == false) revert PoolLocked();

        super._update(from, to, value);
    }
}<|MERGE_RESOLUTION|>--- conflicted
+++ resolved
@@ -70,15 +70,12 @@
     /// @notice Duration of the vesting period (in seconds)
     uint256 public immutable vestingDuration;
 
-<<<<<<< HEAD
     /// @notice Total amount of vested tokens
     uint256 public immutable vestedTotalAmount;
 
     /// @notice Timestamp of the start of the vesting period
     uint256 public vestingStart;
 
-=======
->>>>>>> 03fc8fbf
     /// @notice Address of the liquidity pool
     address public pool;
 
