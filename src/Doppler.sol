// TODO: Add license
pragma solidity 0.8.26;

import {BaseHook} from "v4-periphery/src/base/hooks/BaseHook.sol";
import {IPoolManager} from "v4-periphery/lib/v4-core/src/interfaces/IPoolManager.sol";
import {Hooks} from "v4-periphery/lib/v4-core/src/libraries/Hooks.sol";
import {PoolKey} from "v4-periphery/lib/v4-core/src/types/PoolKey.sol";
import {PoolId, PoolIdLibrary} from "v4-periphery/lib/v4-core/src/types/PoolId.sol";
import {BeforeSwapDelta, BeforeSwapDeltaLibrary} from "v4-periphery/lib/v4-core/src/types/BeforeSwapDelta.sol";
import {BalanceDelta, add, BalanceDeltaLibrary} from "v4-periphery/lib/v4-core/src/types/BalanceDelta.sol";
import {StateLibrary} from "v4-periphery/lib/v4-core/src/libraries/StateLibrary.sol";
import {TickMath} from "v4-periphery/lib/v4-core/src/libraries/TickMath.sol";
import {LiquidityAmounts} from "v4-periphery/lib/v4-core/test/utils/LiquidityAmounts.sol";
import {SqrtPriceMath} from "v4-periphery/lib/v4-core/src/libraries/SqrtPriceMath.sol";
import {FullMath} from "v4-periphery/lib/v4-core/src/libraries/FullMath.sol";
import {FixedPoint96} from "v4-periphery/lib/v4-core/src/libraries/FixedPoint96.sol";
import {TransientStateLibrary} from "v4-periphery/lib/v4-core/src/libraries/TransientStateLibrary.sol";

contract Doppler is BaseHook {
    using PoolIdLibrary for PoolKey;
    using StateLibrary for IPoolManager;
    using TransientStateLibrary for IPoolManager;
    using BalanceDeltaLibrary for BalanceDelta;

    bytes32 constant LOWER_SLUG_SALT = bytes32(uint256(1));
    bytes32 constant UPPER_SLUG_SALT = bytes32(uint256(2));
    bytes32 constant DISCOVERY_SLUG_SALT = bytes32(uint256(3));

    // TODO: consider if we can use smaller uints
    struct State {
        uint40 lastEpoch; // last updated epoch (1-indexed)
        int256 tickAccumulator; // accumulator to modify the bonding curve
        uint256 totalTokensSold; // total tokens sold
        uint256 totalProceeds; // total amount earned from selling tokens (numeraire)
        uint256 totalTokensSoldLastEpoch; // total tokens sold at the time of the last epoch
    }

    struct Position {
        int24 tickLower;
        int24 tickUpper;
        uint128 liquidity;
        // TODO: Consider whether we need larger salt in case of multiple discovery slugs
        uint8 salt;
    }

    // TODO: consider whether these need to be public
    State public state;
    mapping(bytes32 salt => Position) public positions;

    uint256 immutable numTokensToSell; // total amount of tokens to be sold
    uint256 immutable startingTime; // sale start time
    uint256 immutable endingTime; // sale end time
    int24 immutable startingTick; // dutch auction starting tick
    int24 immutable endingTick; // dutch auction ending tick
    uint256 immutable epochLength; // length of each epoch (seconds)
    // TODO: consider whether this should be signed
    // TODO: should this actually be "max single epoch increase"?
    int24 immutable gamma; // 1.0001 ** (gamma) = max single block increase
    bool immutable isToken0; // whether token0 is the token being sold (true) or token1 (false)

    constructor(
        IPoolManager _poolManager,
        uint256 _numTokensToSell,
        uint256 _startingTime,
        uint256 _endingTime,
        int24 _startingTick,
        int24 _endingTick,
        uint256 _epochLength,
        int24 _gamma,
        bool _isToken0
    ) BaseHook(_poolManager) {
        numTokensToSell = _numTokensToSell;
        startingTime = _startingTime;
        endingTime = _endingTime;
        startingTick = _startingTick;
        endingTick = _endingTick;
        epochLength = _epochLength;
        gamma = _gamma;
        isToken0 = _isToken0;

        // TODO: consider enforcing that parameters are consistent with token direction
        // TODO: consider enforcing that startingTick and endingTick are valid
        // TODO: consider enforcing startingTime < endingTime
        // TODO: consider enforcing that epochLength is a factor of endingTime - startingTime
        // TODO: consider enforcing that min and max gamma
    }

    function afterInitialize(
        address sender,
        PoolKey calldata key,
        uint160 sqrtPriceX96,
        int24 tick,
        bytes calldata hookData
    ) external override onlyPoolManager returns (bytes4) {
        // TODO: Consider if we should use a struct or not, I like it because we can avoid passing the wrong data
        poolManager.unlock(abi.encode(CallbackData({key: key, sender: sender, tick: tick})));
        return BaseHook.afterInitialize.selector;
    }

    // TODO: consider reverting or returning if after end time
    function beforeSwap(address, PoolKey calldata key, IPoolManager.SwapParams calldata, bytes calldata)
        external
        override
        onlyPoolManager
        returns (bytes4, BeforeSwapDelta, uint24)
    {
        if (block.timestamp < startingTime || block.timestamp > endingTime) revert InvalidTime();
        if (_getCurrentEpoch() <= uint256(state.lastEpoch)) {
            // TODO: consider whether there's any logic we wanna run regardless

            // TODO: Should there be a fee?
            return (BaseHook.beforeSwap.selector, BeforeSwapDeltaLibrary.ZERO_DELTA, 0);
        }

        _rebalance(key);

        // TODO: Should there be a fee?
        return (BaseHook.beforeSwap.selector, BeforeSwapDeltaLibrary.ZERO_DELTA, 0);
    }

    function afterSwap(
        address,
        PoolKey calldata key,
        IPoolManager.SwapParams calldata,
        BalanceDelta swapDelta,
        bytes calldata
    ) external override onlyPoolManager returns (bytes4, int128) {
        // Get current tick
        PoolId poolId = key.toId();
        (, int24 currentTick,,) = poolManager.getSlot0(poolId);
        // Get the lower tick of the lower slug
        int24 tickLower = positions[LOWER_SLUG_SALT].tickLower;

        if (isToken0) {
            if (currentTick < tickLower) revert SwapBelowRange();

            int128 amount0 = swapDelta.amount0();
            // TODO: ensure this is the correct direction, i.e. negative amount means tokens were sold
            amount0 >= 0
                ? state.totalTokensSold += uint256(uint128(amount0))
                : state.totalTokensSold -= uint256(uint128(-amount0));

            int128 amount1 = swapDelta.amount1();
            // TODO: ensure this is the correct direction, i.e. positive amount means tokens were bought
            amount1 >= 0
                ? state.totalProceeds -= uint256(uint128(amount1))
                : state.totalProceeds += uint256(uint128(-amount1));
        } else {
            if (currentTick > tickLower) revert SwapBelowRange();

            int128 amount1 = swapDelta.amount1();
            // TODO: ensure this is the correct direction, i.e. negative amount means tokens were sold
            amount1 >= 0
                ? state.totalTokensSold += uint256(uint128(amount1))
                : state.totalTokensSold -= uint256(uint128(-amount1));

            int128 amount0 = swapDelta.amount0();
            // TODO: ensure this is the correct direction, i.e. positive amount means tokens were bought
            amount0 >= 0
                ? state.totalProceeds -= uint256(uint128(amount0))
                : state.totalProceeds += uint256(uint128(-amount0));
        }

        return (BaseHook.afterSwap.selector, 0);
    }

    function beforeAddLiquidity(
        address _caller,
        PoolKey calldata,
        IPoolManager.ModifyLiquidityParams calldata,
        bytes calldata
    ) external view override onlyPoolManager returns (bytes4) {
        if (_caller != address(this)) revert Unauthorized();

        return BaseHook.beforeAddLiquidity.selector;
    }

    struct SlugData {
        int24 tickLower;
        int24 tickUpper;
        uint128 liquidity;
    }

    function _rebalance(PoolKey calldata key) internal {
        // We increment by 1 to 1-index the epoch
        uint256 currentEpoch = _getCurrentEpoch();
        uint256 epochsPassed = currentEpoch - uint256(state.lastEpoch);

        state.lastEpoch = uint40(currentEpoch);

        // Cache state vars to avoid multiple SLOADs
        uint256 totalTokensSold_ = state.totalTokensSold;
        uint256 totalProceeds_ = state.totalProceeds;

        // TODO: consider if this should be the expected amount sold at the start of the current epoch or at the current time
        // i think logically it makes sense to use the current time to get the most accurate rebalance
        uint256 expectedAmountSold = _getExpectedAmountSold(block.timestamp);
        // TODO: consider whether net sold should be divided by epochsPassed to get per epoch amount
        //       i think probably makes sense to divide by epochsPassed then multiply the delta later like we're doing now
        int256 netSold = int256(totalTokensSold_) - int256(state.totalTokensSoldLastEpoch);

        state.totalTokensSoldLastEpoch = totalTokensSold_;

        // get current state
        PoolId poolId = key.toId();
        (uint160 sqrtPriceX96, int24 currentTick,,) = poolManager.getSlot0(poolId);

        int256 accumulatorDelta;
        int256 newAccumulator;
        // Possible if no tokens purchased or tokens are sold back into the pool
        if (netSold <= 0) {
            accumulatorDelta = _getMaxTickDeltaPerEpoch() * int256(epochsPassed);
        } else if (totalTokensSold_ <= expectedAmountSold) {
            accumulatorDelta = _getMaxTickDeltaPerEpoch() * int256(epochsPassed)
                * int256(1e18 - (totalTokensSold_ * 1e18 / expectedAmountSold)) / 1e18;
        } else {
            int24 tauTick = startingTick + int24(state.tickAccumulator / 1e18);
            int24 expectedTick;
            // TODO: Overflow possible?
            //       May be worth bounding to a maximum int24.max/min
            // TODO: Consider whether this is the correct direction
            //       Assumes that higher tick for token0 implies higher price
            isToken0
                ? expectedTick = tauTick + int24(_getElapsedGamma())
                : expectedTick = tauTick - int24(_getElapsedGamma());
            accumulatorDelta = int256(expectedTick - currentTick) * 1e18;
        }

        if (accumulatorDelta != 0) {
            newAccumulator = state.tickAccumulator + accumulatorDelta;
            state.tickAccumulator = newAccumulator;
        }

        // TODO: Do we need to accumulate this difference over time to ensure it gets applied later?
        //       e.g. if accumulatorDelta is 4e18 for two epochs in a row, should we bump up by a tickSpacing
        //       after the second epoch, or only adjust on significant epochs?
        //       Maybe this is only necessary for the oversold case anyway?
        accumulatorDelta /= 1e18;

        // TODO: Consider whether it's ok to overwrite currentTick
        currentTick = _alignComputedTickWithTickSpacing(currentTick + int24(accumulatorDelta), key.tickSpacing);

        (int24 tickLower, int24 tickUpper) = _getTicksBasedOnState(int24(newAccumulator / 1e18), key.tickSpacing);

        // It's possible that these are equal
        // If we try to add liquidity in this range though, we revert with a divide by zero
        // Thus we have to create a gap between the two
        if (currentTick == tickLower) {
            // TODO: Consider whether direction is accurate
            if (isToken0) {
                tickLower -= key.tickSpacing;
            } else {
                tickLower += key.tickSpacing;
            }
        }

        // TODO: Consider what's redundant below if currentTick is unchanged

        uint160 sqrtPriceNext = TickMath.getSqrtPriceAtTick(currentTick);
        uint160 sqrtPriceLower = TickMath.getSqrtPriceAtTick(tickLower);
        uint160 sqrtPriceUpper = TickMath.getSqrtPriceAtTick(tickUpper);

        uint128 liquidity;
        uint256 requiredProceeds;
        if (totalTokensSold_ != 0) {
            if (isToken0) {
                // TODO: Check max liquidity per tick
                //       Should we spread liquidity across multiple ticks if necessary?
                liquidity = LiquidityAmounts.getLiquidityForAmount0(sqrtPriceLower, sqrtPriceNext, totalTokensSold_);
                // TODO: Should we be rounding up here?
                requiredProceeds = SqrtPriceMath.getAmount1Delta(sqrtPriceLower, sqrtPriceNext, liquidity, true);
            } else {
                // TODO: Check max liquidity per tick
                //       Should we spread liquidity across multiple ticks if necessary?
                liquidity = LiquidityAmounts.getLiquidityForAmount1(sqrtPriceLower, sqrtPriceNext, totalTokensSold_);
                // TODO: Should we be rounding up here?
                requiredProceeds = SqrtPriceMath.getAmount0Delta(sqrtPriceLower, sqrtPriceNext, liquidity, true);
            }
        }

        // Get existing positions
        Position[] memory prevPositions = new Position[](3);
        prevPositions[0] = positions[LOWER_SLUG_SALT];
        prevPositions[1] = positions[UPPER_SLUG_SALT];
        prevPositions[2] = positions[DISCOVERY_SLUG_SALT];
        BalanceDelta tokensRemoved = _clearPositions(prevPositions, key);

        uint256 numeraireAvailable =
            isToken0 ? uint256(uint128(tokensRemoved.amount1())) : uint256(uint128(tokensRemoved.amount0()));

        SlugData memory lowerSlug = _computeLowerSlugData(
            key, requiredProceeds, numeraireAvailable, totalTokensSold_, sqrtPriceLower, sqrtPriceNext
        );
        SlugData memory upperSlug = _computeUpperSlugData(key, totalTokensSold_, currentTick);
        SlugData memory priceDiscoverySlug = _computePriceDiscoverySlugData(key, upperSlug, tickUpper);
        // TODO: If we're not actually modifying liquidity, skip below logic
        // TODO: Consider whether we need slippage protection

        // Get new positions
        Position[] memory newPositions = new Position[](3);
        newPositions[0] = Position({
            tickLower: lowerSlug.tickLower,
            tickUpper: lowerSlug.tickUpper,
            liquidity: lowerSlug.liquidity,
            salt: uint8(uint256(LOWER_SLUG_SALT))
        });
        newPositions[1] = Position({
            tickLower: upperSlug.tickLower,
            tickUpper: upperSlug.tickUpper,
            liquidity: upperSlug.liquidity,
            salt: uint8(uint256(UPPER_SLUG_SALT))
        });
        newPositions[2] = Position({
            tickLower: priceDiscoverySlug.tickLower,
            tickUpper: priceDiscoverySlug.tickUpper,
            liquidity: priceDiscoverySlug.liquidity,
            salt: uint8(uint256(DISCOVERY_SLUG_SALT))
        });

        // Update positions and swap if necessary
        _update(newPositions, sqrtPriceX96, sqrtPriceNext, key);

        // Store new position ticks and liquidity
        positions[LOWER_SLUG_SALT] = newPositions[0];
        positions[UPPER_SLUG_SALT] = newPositions[1];
        positions[DISCOVERY_SLUG_SALT] = newPositions[2];
    }

    function _getEpochEndWithOffset(uint256 offset) internal view returns (uint256) {
        uint256 epochEnd = (_getCurrentEpoch() + offset) * epochLength + startingTime;
        if (epochEnd > endingTime) {
            epochEnd = endingTime;
        }
        return epochEnd;
    }

    function _getCurrentEpoch() internal view returns (uint256) {
        if (block.timestamp < startingTime) return 1;
        return (block.timestamp - startingTime) / epochLength + 1;
    }

    function _getNormalizedTimeElapsed(uint256 timestamp) internal view returns (uint256) {
        return (timestamp - startingTime) * 1e18 / (endingTime - startingTime);
    }

    function _getGammaShare() internal view returns (int256) {
        return int256(epochLength * 1e18 / (endingTime - startingTime));
    }

    // TODO: consider whether it's safe to always round down
    function _getExpectedAmountSold(uint256 timestamp) internal view returns (uint256) {
        return _getNormalizedTimeElapsed(timestamp) * numTokensToSell / 1e18;
    }

    // Returns 18 decimal fixed point value
    // TODO: consider whether it's safe to always round down
    function _getMaxTickDeltaPerEpoch() internal view returns (int256) {
        return int256(endingTick - startingTick) * 1e18 / int256((endingTime - startingTime) / epochLength);
    }

    function _getElapsedGamma() internal view returns (int256) {
        return int256(_getNormalizedTimeElapsed(block.timestamp)) * int256(gamma) / 1e18;
    }

    function _alignComputedTickWithTickSpacing(int24 tick, int24 tickSpacing) internal view returns (int24) {
        if (isToken0) {
            return (tick / tickSpacing) * tickSpacing;
        } else {
            return (tick + tickSpacing - 1) / tickSpacing * tickSpacing;
        }
    }

    // TODO: Consider whether overflow is reasonably possible
    //       I think some validation logic will be necessary
    //       Maybe we just need to bound to int24.max/min
    // Returns a multiple of tickSpacing
    function _getTicksBasedOnState(int24 accumulator, int24 tickSpacing)
        internal
        view
        returns (int24 lower, int24 upper)
    {
        // TODO: Consider whether this is the correct direction
        if (isToken0) {
            lower = startingTick + (accumulator / tickSpacing * tickSpacing);
            upper = (lower + gamma) / tickSpacing * tickSpacing;
        } else {
            // Round up to support inverse direction
            lower = startingTick + (accumulator + tickSpacing - 1 / tickSpacing * tickSpacing);
            upper = (lower - gamma) + tickSpacing - 1 / tickSpacing * tickSpacing;
        }
    }

    function _computeLowerSlugData(
        PoolKey memory key,
        uint256 requiredProceeds,
        uint256 totalProceeds_,
        uint256 totalTokensSold_,
        uint160 sqrtPriceLower,
        uint160 sqrtPriceNext
    ) internal view returns (SlugData memory slug) {
        // If we do not have enough proceeds to the full lower slug,
        // we switch to a single tick range at the target price
        if (requiredProceeds > totalProceeds_) {
            uint160 targetPriceX96;
            if (isToken0) {
                // Q96 Target price (not sqrtPrice)
                targetPriceX96 = _computeTargetPriceX96(totalProceeds_, totalTokensSold_);
            } else {
                targetPriceX96 = _computeTargetPriceX96(totalTokensSold_, totalProceeds_);
            }
            uint160 priceLower;
            uint160 priceUpper;
            // TODO: Consider whether this can revert due to InvalidSqrtPrice check
            // We multiply the tick of the regular price by 2 to get the tick of the sqrtPrice
            int24 tickA = 2 * TickMath.getTickAtSqrtPrice(targetPriceX96);
            int24 tickB = isToken0 ? tickA - key.tickSpacing : tickA + key.tickSpacing;
            (slug.tickLower, slug.tickUpper, priceLower, priceUpper) = _sortTicks(tickA, tickB);
            slug.liquidity = _computeLiquidity(!isToken0, priceLower, priceUpper, totalProceeds_);
        } else {
            slug.tickLower = TickMath.getTickAtSqrtPrice(sqrtPriceLower);
            slug.tickUpper = TickMath.getTickAtSqrtPrice(sqrtPriceNext);
            slug.liquidity = _computeLiquidity(!isToken0, sqrtPriceLower, sqrtPriceNext, totalProceeds_);
        }
    }

    function _computeUpperSlugData(PoolKey memory key, uint256 totalTokensSold_, int24 currentTick)
        internal
        view
        returns (SlugData memory slug)
    {
        uint256 epochEndTime = _getEpochEndWithOffset(0); // compute end time of current epoch
        int256 tokensSoldDelta = int256(_getExpectedAmountSold(epochEndTime)) - int256(totalTokensSold_); // compute if we've sold more or less tokens than expected by next epoch

        uint160 priceUpper;
        uint160 priceLower;
        uint256 tokensToLp;
        if (tokensSoldDelta > 0) {
            tokensToLp = uint256(tokensSoldDelta);
            int24 computedDelta = int24(_getGammaShare() * gamma / 1e18);
            int24 accumulatorDelta = computedDelta > 0 ? computedDelta : key.tickSpacing;
            int24 tickA = currentTick;
            int24 tickB = _alignComputedTickWithTickSpacing(
                isToken0 ? tickA + accumulatorDelta : tickA - accumulatorDelta, key.tickSpacing
            );

            (slug.tickLower, slug.tickUpper, priceLower, priceUpper) = _sortTicks(tickA, tickB);
        } else {
            slug.tickLower = currentTick;
            slug.tickUpper = currentTick;
        }

        if (priceLower != priceUpper) {
            slug.liquidity = _computeLiquidity(isToken0, priceLower, priceUpper, tokensToLp);
        } else {
            slug.liquidity = 0;
        }
    }

    function _computePriceDiscoverySlugData(PoolKey memory key, SlugData memory upperSlug, int24 tickUpper)
        internal
        view
        returns (SlugData memory slug)
    {
        uint256 epochEndTime = _getEpochEndWithOffset(0); // compute end time of current epoch
        uint256 nextEpochEndTime = _getEpochEndWithOffset(1); // compute end time two epochs from now

        if (nextEpochEndTime != epochEndTime) {
            uint256 epochT1toT2Delta =
                _getNormalizedTimeElapsed(nextEpochEndTime) - _getNormalizedTimeElapsed(epochEndTime);

            if (epochT1toT2Delta > 0) {
                uint256 tokensToLp = (uint256(epochT1toT2Delta) * numTokensToSell) / 1e18;
                uint160 priceUpper;
                uint160 priceLower;
                int24 tickA = isToken0 ? upperSlug.tickUpper : tickUpper;
                int24 tickB;
                if (isToken0) {
                    tickB = tickUpper == upperSlug.tickUpper ? tickUpper + key.tickSpacing : tickUpper;
                } else {
                    tickB = tickUpper == upperSlug.tickUpper ? tickUpper - key.tickSpacing : upperSlug.tickUpper;
                }

                (slug.tickLower, slug.tickUpper, priceLower, priceUpper) = _sortTicks(tickA, tickB);
                slug.liquidity = _computeLiquidity(isToken0, priceLower, priceUpper, tokensToLp);
            }
        }
    }

    function _computeTargetPriceX96(uint256 num, uint256 denom) internal pure returns (uint160) {
        return uint160(FullMath.mulDiv(num, FixedPoint96.Q96, denom));
    }

    function _computeLiquidity(bool forToken0, uint160 lowerPrice, uint160 upperPrice, uint256 amount)
        internal
        pure
        returns (uint128)
    {
        // TODO: Consider a better option
        // We decrement the amount by 1 to avoid rounding errors
        amount = amount != 0 ? amount - 1 : amount;

        if (forToken0) {
            return LiquidityAmounts.getLiquidityForAmount0(lowerPrice, upperPrice, amount);
        } else {
            return LiquidityAmounts.getLiquidityForAmount1(lowerPrice, upperPrice, amount);
        }
    }

    function _sortTicks(int24 tickA, int24 tickB)
        internal
        pure
        returns (int24 tickLower, int24 tickUpper, uint160 priceLower, uint160 priceUpper)
    {
        uint160 priceA = TickMath.getSqrtPriceAtTick(tickA);
        uint160 priceB = TickMath.getSqrtPriceAtTick(tickB);

        if (priceA < priceB) {
            (tickLower, tickUpper) = (tickA, tickB);
            (priceLower, priceUpper) = (priceA, priceB);
        } else {
            (tickLower, tickUpper) = (tickB, tickA);
            (priceLower, priceUpper) = (priceB, priceA);
        }
    }

    function _clearPositions(Position[] memory lastEpochPositions, PoolKey memory key)
        internal
        returns (BalanceDelta deltas)
    {
        for (uint256 i; i < lastEpochPositions.length; ++i) {
            if (lastEpochPositions[i].liquidity != 0) {
                // TODO: consider what to do with feeDeltas
                (BalanceDelta positionDeltas, BalanceDelta feeDeltas) = poolManager.modifyLiquidity(
                    key,
                    IPoolManager.ModifyLiquidityParams({
                        tickLower: lastEpochPositions[i].tickLower,
                        tickUpper: lastEpochPositions[i].tickUpper,
                        liquidityDelta: -int128(lastEpochPositions[i].liquidity),
                        salt: bytes32(uint256(lastEpochPositions[i].salt))
                    }),
                    ""
                );
                deltas = deltas + positionDeltas;
            }
        }
    }

    function _update(Position[] memory newPositions, uint160 currentPrice, uint160 swapPrice, PoolKey memory key)
        internal
    {
        if (swapPrice != currentPrice) {
            // We swap to the target price
            // Since there's no liquidity, we swap 0 amounts
            poolManager.swap(
                key,
                IPoolManager.SwapParams({
                    zeroForOne: swapPrice < currentPrice,
                    amountSpecified: 1, // We need a non-zero amount to pass checks
                    sqrtPriceLimitX96: swapPrice
                }),
                ""
            );
        }

        for (uint256 i; i < newPositions.length; ++i) {
            if (newPositions[i].liquidity != 0) {
                // Add liquidity to new position
                // TODO: Consider whether fees are relevant
                poolManager.modifyLiquidity(
                    key,
                    IPoolManager.ModifyLiquidityParams({
                        tickLower: newPositions[i].tickLower,
                        tickUpper: newPositions[i].tickUpper,
                        liquidityDelta: int128(newPositions[i].liquidity),
                        salt: bytes32(uint256(newPositions[i].salt))
                    }),
                    ""
                );
            }
        }

        int256 currency0Delta = poolManager.currencyDelta(address(this), key.currency0);
        int256 currency1Delta = poolManager.currencyDelta(address(this), key.currency1);

        if (currency0Delta > 0) {
            poolManager.take(key.currency0, address(this), uint256(currency0Delta));
        }

        if (currency1Delta > 0) {
            poolManager.take(key.currency1, address(this), uint256(currency1Delta));
        }

        if (currency0Delta < 0) {
            poolManager.sync(key.currency0);
            key.currency0.transfer(address(poolManager), uint256(-currency0Delta));
        }

        if (currency1Delta < 0) {
            poolManager.sync(key.currency1);
            key.currency1.transfer(address(poolManager), uint256(-currency1Delta));
        }

        poolManager.settle();
    }

    struct CallbackData {
        PoolKey key;
        address sender;
        int24 tick;
    }

    // @dev This callback is only used to add the initial liquidity when the pool is created
    function _unlockCallback(bytes calldata data) internal override returns (bytes memory) {
        CallbackData memory callbackData = abi.decode(data, (CallbackData));
        (PoolKey memory key,, int24 tick) = (callbackData.key, callbackData.sender, callbackData.tick);

        (int24 tickLower, int24 tickUpper) = _getTicksBasedOnState(int24(0), key.tickSpacing);

        SlugData memory upperSlug = _computeUpperSlugData(key, 0, tick);
        SlugData memory priceDiscoverySlug = _computePriceDiscoverySlugData(key, upperSlug, tickUpper);


        BalanceDelta finalDelta;

        {
            (BalanceDelta callerDelta,) = poolManager.modifyLiquidity(
                key,
                IPoolManager.ModifyLiquidityParams({
                    tickLower: upperSlug.tickLower,
                    tickUpper: upperSlug.tickUpper,
                    liquidityDelta: int128(upperSlug.liquidity),
                    salt: UPPER_SLUG_SALT
                }),
                ""
            );
            finalDelta = add(finalDelta, callerDelta);
        }

        {
            (BalanceDelta callerDelta,) = poolManager.modifyLiquidity(
                key,
                IPoolManager.ModifyLiquidityParams({
                    tickLower: priceDiscoverySlug.tickLower,
                    tickUpper: priceDiscoverySlug.tickUpper,
                    liquidityDelta: int128(priceDiscoverySlug.liquidity),
                    salt: DISCOVERY_SLUG_SALT
                }),
                ""
            );
            finalDelta = add(finalDelta, callerDelta);
        }

        if (isToken0) {
            poolManager.sync(key.currency0);
            key.currency0.transfer(address(poolManager), uint256(int256(finalDelta.amount0())));
        } else {
            poolManager.sync(key.currency1);
            key.currency1.transfer(address(poolManager), uint256(int256(finalDelta.amount1())));
        }

        Position[] memory newPositions = new Position[](3);
        newPositions[0] = Position({
            tickLower: tick,
            tickUpper: tick,
            liquidity: 0,
            salt: uint8(uint256(LOWER_SLUG_SALT))
        });
        newPositions[1] = Position({
            tickLower: upperSlug.tickLower,
            tickUpper: upperSlug.tickUpper,
            liquidity: upperSlug.liquidity,
            salt: uint8(uint256(UPPER_SLUG_SALT))
        });
        newPositions[2] = Position({
            tickLower: priceDiscoverySlug.tickLower,
            tickUpper: priceDiscoverySlug.tickUpper,
            liquidity: priceDiscoverySlug.liquidity,
            salt: uint8(uint256(DISCOVERY_SLUG_SALT))
        });

        positions[LOWER_SLUG_SALT] = newPositions[0];
        positions[UPPER_SLUG_SALT] = newPositions[1];
        positions[DISCOVERY_SLUG_SALT] = newPositions[2];


        poolManager.settle();

        return new bytes(0);
    }

    function getHookPermissions() public pure override returns (Hooks.Permissions memory) {
        return Hooks.Permissions({
            beforeInitialize: false,
            afterInitialize: false,
            beforeAddLiquidity: true,
            beforeRemoveLiquidity: false,
            afterAddLiquidity: false,
            afterRemoveLiquidity: false,
            beforeSwap: true,
            afterSwap: true,
            beforeDonate: false,
            afterDonate: false,
            beforeSwapReturnDelta: false,
            afterSwapReturnDelta: false,
            afterAddLiquidityReturnDelta: false,
            afterRemoveLiquidityReturnDelta: false
        });
    }
}

error Unauthorized();
<<<<<<< HEAD
error BeforeStartTime();
error SwapBelowRange();
=======
error InvalidTime();
>>>>>>> c6a46bbe
<|MERGE_RESOLUTION|>--- conflicted
+++ resolved
@@ -709,9 +709,6 @@
 }
 
 error Unauthorized();
-<<<<<<< HEAD
 error BeforeStartTime();
 error SwapBelowRange();
-=======
-error InvalidTime();
->>>>>>> c6a46bbe
+error InvalidTime();